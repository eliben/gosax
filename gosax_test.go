--- conflicted
+++ resolved
@@ -10,12 +10,9 @@
 
 func TestBasic(t *testing.T) {
 	var plantId string
-<<<<<<< HEAD
 	var numOrigins int
-=======
 	var startDoc bool
 	var endDoc bool
->>>>>>> d981d9e9
 
 	scb := SaxCallbacks{
 		StartDocument: func() {
@@ -50,10 +47,9 @@
 		t.Errorf("want plant id %v, got %v", 27, plantId)
 	}
 
-<<<<<<< HEAD
 	if numOrigins != 2 {
 		t.Errorf("want num origins 2, got %v", numOrigins)
-=======
+	}
 	if !startDoc {
 		t.Errorf("want doc start, found none")
 	}
@@ -81,6 +77,5 @@
 		if _, ok := m[c]; !ok {
 			t.Errorf("expected to find %v characters", c)
 		}
->>>>>>> d981d9e9
 	}
 }